--- conflicted
+++ resolved
@@ -310,65 +310,9 @@
     2. A projection operation is performed
 
     """
-
-<<<<<<< HEAD
     def __init__(self, components, mean_vector):
         super(MeanLinearModel, self).__init__(components)
         self.mean_vector = mean_vector
-=======
-    def __init__(self, samples, PCA=PybugPCA, **kwargs):
-        self.samples = samples
-        self.n_samples = len(samples)
-        self.n_features = len(samples[0].as_vector())
-
-        # create and populate the data matrix
-        data = np.zeros((self.n_samples, self.n_features))
-        for i, sample in enumerate(self.samples):
-            data[i] = sample.as_vector()
-
-        # build PCA object.
-        self._pca = PCA(**kwargs)
-        # compute PCA
-        self._pca.fit(data)
-
-        # store inverse noise variance
-        self.inv_noise_variance = (1.0 / self.noise_variance
-                                   if self.noise_variance else 0.0)
-        # pre-compute whiten components: U * L^{-1/2}
-        self.whitened_components = \
-            (self.explained_variance ** (-1 / 2))[..., None] * self.components
-
-    @property
-    def explained_variance(self):
-        """
-        Total variance explained by each of the components.
-
-        :type: (``n_components``,) ndarray
-        """
-        return self._pca.explained_variance_
-
-    @property
-    def explained_variance_ratio(self):
-        """
-        Percentage of variance explained by each of the components.
-
-        :type: (``n_components``,) ndarray
-        """
-        return self._pca.explained_variance_ratio_
-
-    @property
-    def noise_variance(self):
-        return self._pca.noise_variance_
-
-    @property
-    def mean(self):
-        """
-        The mean of the sample vectors.
-
-        :type: ``self.sample_data_class``
-        """
-        return self.template_sample.from_vector(self._mean)
->>>>>>> aa09f9cb
 
     def component_vector(self, index):
         r"""
