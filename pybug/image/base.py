from __future__ import division
import abc
from copy import deepcopy
<<<<<<< HEAD
from skimage.transform import pyramid_gaussian
from skimage.transform.pyramids import _smooth
=======

import numpy as np
import scipy.linalg
import PIL.Image as PILImage

>>>>>>> 1dc4bfba
from pybug.base import Vectorizable
from pybug.landmark import Landmarkable
from pybug.transform.affine import Translation, NonUniformScale
from pybug.visualize.base import Viewable, ImageViewer


class ImageBoundaryError(ValueError):
    r"""
    Exception that is thrown when an attempt is made to crop an image beyond
    the edge of it's boundary.

    requested_min : (d,) ndarray
        The per-dimension minimum index requested for the crop
    requested_max : (d,) ndarray
        The per-dimension maximum index requested for the crop
    snapped_min : (d,) ndarray
        The per-dimension minimum index that could be used if the crop was
        constrained to the image boundaries.
    requested_max : (d,) ndarray
        The per-dimension maximum index that could be used if the crop was
        constrained to the image boundaries.
    """

    def __init__(self, requested_min, requested_max, snapped_min,
                 snapped_max):
        super(ImageBoundaryError, self).__init__()
        self.requested_min = requested_min
        self.requested_max = requested_max
        self.snapped_min = snapped_min
        self.snapped_max = snapped_max


class Image(Vectorizable, Landmarkable, Viewable):
    r"""
    An n-dimensional image.

    Images are n-dimensional homogeneous regular arrays of data. Each
    spatially distinct location in the array is referred to as a `pixel`.
    At a pixel, ``k`` distinct pieces of information can be stored. Each
    datum at a pixel is refereed to as being in a `channel`. All pixels in
    the image have the  same number of channels, and all channels have the
    same data-type (float).


    Parameters
    -----------
    image_data: (M, N ..., Q, C) ndarray
        Array representing the image pixels, with the last axis being
        channels.
    """

    __metaclass__ = abc.ABCMeta

    def __init__(self, image_data):
        Landmarkable.__init__(self)
        image_data = np.asarray(image_data)
        # This is the degenerate case whereby we can just put the extra axis
        # on ourselves
        if image_data.ndim == 2:
            image_data = image_data[..., None]
        if image_data.ndim < 2:
            raise ValueError("Pixel array has to be 2D (2D shape, implicitly "
                             "1 channel) or 3D+ (2D+ shape, n_channels) "
                             " - a {}D array "
                             "was provided".format(image_data.ndim))
        self.pixels = image_data

    @classmethod
    def _init_with_channel(cls, image_data_with_channel, **kwargs):
        r"""
        Constructor that always requires the image has a
        channel on the last axis. Only used by from_vector. By default,
        just calls the constructor. Subclasses with constructors that don't
        require channel axes need to overwrite this.
        """
        return cls(image_data_with_channel, **kwargs)

    @classmethod
    def blank(cls, shape, n_channels=1, fill=0, dtype=np.float, **kwargs):
        r"""
        Returns a blank image

        Parameters
        ----------
        shape : tuple or list
            The shape of the image. Any floating point values are rounded up
            to the nearest integer.

        n_channels: int, optional
            The number of channels to create the image with

            Default: 1
        fill : int, optional
            The value to fill all pixels with

            Default: 0
        dtype: numpy datatype, optional
            The datatype of the image.

            Default: np.float
        mask: (M, N) boolean ndarray or :class:`BooleanImage`
            An optional mask that can be applied to the image. Has to have a
             shape equal to that of the image.

             Default: all True :class:`BooleanImage`

        Notes
        -----
        Subclasses of `Image` need to overwrite this method and
        explicitly call this superclass method:

            super(SubClass, cls).blank(shape,**kwargs)

        in order to appropriately propagate the SubClass type to cls.

        Returns
        -------
        blank_image : :class:`Image`
            A new image of the requested size.
        """
        # Ensure that the '+' operator means concatenate tuples
        shape = tuple(np.ceil(shape))
        if fill == 0:
            pixels = np.zeros(shape + (n_channels,), dtype=dtype)
        else:
            pixels = np.ones(shape + (n_channels,), dtype=dtype) * fill
        return cls._init_with_channel(pixels, **kwargs)

    @property
    def n_dims(self):
        r"""
        The number of dimensions in the image. The minimum possible n_dims is
        2.

        :type: int
        """
        return len(self.shape)

    @property
    def n_pixels(self):
        r"""
        Total number of pixels in the image (``prod(shape)``)

        :type: int
        """
        return self.pixels[..., 0].size

    @property
    def n_elements(self):
        r"""
        Total number of data points in the image (``prod(shape) x
        n_channels``)

        :type: int
        """
        return self.pixels.size

    @property
    def n_channels(self):
        """
        The number of channels on each pixel in the image.

        :type: int
        """
        return self.pixels.shape[-1]

    @property
    def width(self):
        r"""
        The width of the image.

        This is the width according to image semantics, and is thus the size
        of the **second** dimension.

        :type: int
        """
        return self.pixels.shape[1]

    @property
    def height(self):
        r"""
        The height of the image.

        This is the height according to image semantics, and is thus the size
        of the **first** dimension.

        :type: int
        """
        return self.pixels.shape[0]

    @property
    def shape(self):
        r"""
        The shape of the image
        (with ``n_channel`` values at each point).

        :type: tuple
        """
        return self.pixels.shape[:-1]

    @property
    def centre(self):
        r"""
        The geometric centre of the Image - the subpixel that is in the
        middle.

        Useful for aligning shapes and images.

        :type: (n_dims,) ndarray
        """
        # noinspection PyUnresolvedReferences
        return np.array(self.shape, dtype=np.double) / 2

    @property
    def _str_shape(self):
        if self.n_dims > 2:
            return ' x '.join(str(dim) for dim in self.shape)
        elif self.n_dims == 2:
            return '{}W x {}H'.format(self.width, self.height)

    def as_vector(self, keep_channels=False):
        r"""
        The vectorized form of this image.

        Parameters
        ----------
        keep_channels : bool, optional

            ========== =================================
            Value      Return shape
            ========== =================================
            ``False``  (``n_pixels``  x ``n_channels``,)
            ``True``   (``n_pixels``, ``n_channels``)
            ========== =================================

            Default: ``False``

        Returns
        -------
        (shape given by keep_channels) ndarray
            Flattened representation of this image, containing all pixel
            and channel information
        """
        if keep_channels:
            return self.pixels.reshape([-1, self.n_channels])
        else:
            return self.pixels.flatten()

    def from_vector_inplace(self, vector):
        r"""
        Takes a flattened vector and update this image by
        reshaping the vector to the correct dimensions.

        Parameters
        ----------
        vector : (``n_pixels``,) np.bool ndarray
            A vector vector of all the pixels of a BooleanImage.


        Notes
        -----
        For BooleanImage's this is rebuilding a boolean image **itself**
        from boolean values. The mask is in no way interpreted in performing
        the operation, in contrast to MaskedImage, where only the masked
        region is used in from_vector{_inplace}() and as_vector().
        """
        self.pixels = vector.reshape(self.pixels.shape)

    def _view(self, figure_id=None, new_figure=False, channels=None,
              **kwargs):
        r"""
        View the image using the default image viewer. Currently only
        supports the rendering of 2D images.

        Returns
        -------
        image_viewer : :class:`pybug.visualize.viewimage.ViewerImage`
            The viewer the image is being shown within

        Raises
        ------
        DimensionalityError
            If Image is not 2D
        """
        pixels_to_view = self.pixels
        return ImageViewer(figure_id, new_figure, self.n_dims,
                           pixels_to_view, channels=channels).render(**kwargs)

    def crop(self, min_indices, max_indices,
             constrain_to_boundary=True):
        r"""
        Crops this image using the given minimum and maximum indices.
        Landmarks are correctly adjusted so they maintain their position
        relative to the newly cropped image.

        Parameters
        -----------
        min_indices: (n_dims, ) ndarray
            The minimum index over each dimension

        max_indices: (n_dims, ) ndarray
            The maximum index over each dimension

        constrain_to_boundary: boolean, optional
            If True the crop will be snapped to not go beyond this images
            boundary. If False, an ImageBoundaryError will be raised if an
            attempt is made to go beyond the edge of the image.

            Default: True

        Returns
        -------
        cropped_image : :class:`type(self)`
            This image, but cropped.

        Raises
        ------
        ValueError
            min_indices and max_indices both have to be of length n_dims.
            All max_indices must be greater than min_indices.

        ImageBoundaryError
            Raised if constrain_to_boundary is False, and an attempt is made
            to crop the image in a way that violates the image bounds.

        """
        min_indices = np.floor(min_indices)
        max_indices = np.ceil(max_indices)
        if not (min_indices.size == max_indices.size == self.n_dims):
            raise ValueError(
                "Both min and max indices should be 1D numpy arrays of"
                " length n_dims ({})".format(self.n_dims))
        elif not np.all(max_indices > min_indices):
            raise ValueError("All max indices must be greater that the min "
                             "indices")
        min_bounded = self.constrain_points_to_bounds(min_indices)
        max_bounded = self.constrain_points_to_bounds(max_indices)
        if not constrain_to_boundary and not (
                np.all(min_bounded == min_indices) or
                np.all(max_bounded == max_indices)):
            # points have been constrained and the user didn't want this -
            raise ImageBoundaryError(min_indices, max_indices,
                                     min_bounded, max_bounded)
        slices = [slice(min_i, max_i)
                  for min_i, max_i in
                  zip(list(min_bounded), list(max_bounded))]
        self.pixels = self.pixels[slices].copy()
        # update all our landmarks
        lm_translation = Translation(-min_bounded)
        lm_translation.apply_inplace(self.landmarks)
        return self

    def cropped_copy(self, min_indices, max_indices,
                     constrain_to_boundary=False):
        r"""
        Return a cropped copy of this image using the given minimum and
        maximum indices. Landmarks are correctly adjusted so they maintain
        their position relative to the newly cropped image.

        Parameters
        -----------
        min_indices: (n_dims, ) ndarray
            The minimum index over each dimension

        max_indices: (n_dims, ) ndarray
            The maximum index over each dimension

        constrain_to_boundary: boolean, optional
            If True the crop will be snapped to not go beyond this images
            boundary. If False, an ImageBoundaryError will be raised if an
            attempt is made to go beyond the edge of the image.

            Default: True

        Returns
        -------
        cropped_image : :class:`type(self)`
            A new instance of self, but cropped.


        Raises
        ------
        ValueError
            min_indices and max_indices both have to be of length n_dims.
            All max_indices must be greater than min_indices.

        ImageBoundaryError
            Raised if constrain_to_boundary is False, and an attempt is made
            to crop the image in a way that violates the image bounds.
        """
        cropped_image = deepcopy(self)
        return cropped_image.crop(min_indices, max_indices,
                                  constrain_to_boundary=constrain_to_boundary)

    def crop_to_landmarks(self, group=None, label='all', boundary=0,
                          constrain_to_boundary=True):
        r"""
        Crop this image to be bounded around a set of landmarks with an
        optional n_pixel boundary

        Parameters
        ----------
        group : string, Optional
            The key of the landmark set that should be used. If None,
            and if there is only one set of landmarks, this set will be used.

            Default: None

        label: string, Optional
            The label of of the landmark manager that you wish to use. If
            'all' all landmarks in the group are used.

            Default: 'all'

        boundary: int, Optional
            An extra padding to be added all around the landmarks bounds.

            Default: 0

        constrain_to_boundary: boolean, optional
            If True the crop will be snapped to not go beyond this images
            boundary. If False, an ImageBoundaryError will be raised if an
            attempt is made to go beyond the edge of the image.

            Default: True

        Raises
        ------
        ImageBoundaryError
            Raised if constrain_to_boundary is False, and an attempt is made
            to crop the image in a way that violates the image bounds.
        """
        pc = self.landmarks[group][label].lms
        min_indices, max_indices = pc.bounds(boundary=boundary)
        self.crop(min_indices, max_indices,
                  constrain_to_boundary=constrain_to_boundary)

    def crop_to_landmarks_proportion(self, boundary_proportion, group=None,
                                     label='all', minimum=True,
                                     constrain_to_boundary=True):
        r"""
        Crop this image to be bounded around a set of landmarks with a
        border proportional to the landmark spread or range.

        Parameters
        ----------
        boundary_proportion: float
            Additional padding to be added all around the landmarks
            bounds defined as a proportion of the landmarks' range. See
            minimum for a definition of how the range is calculated.
        group : string, Optional
            The key of the landmark set that should be used. If None,
            and if there is only one set of landmarks, this set will be used.

            Default: None

        label: string, Optional
            The label of of the landmark manager that you wish to use. If
            'all' all landmarks in the group are used.

            Default: 'all'

        minimum: bool, Optional
            If True the specified proportion is relative to the minimum
            value of the landmarks' per-dimension range; if False wrt the
            maximum value of the landmarks' per-dimension range.

            Default: True

        constrain_to_boundary: boolean, optional
            If True the crop will be snapped to not go beyond this images
            boundary. If False, an ImageBoundaryError will be raised if an
            attempt is made to go beyond the edge of the image.

            Default: True

        Raises
        ------
        ImageBoundaryError
            Raised if constrain_to_boundary is False, and an attempt is made
            to crop the image in a way that violates the image bounds.
        """
        pc = self.landmarks[group][label].lms
        if minimum:
            boundary = boundary_proportion * np.min(pc.range())
        else:
            boundary = boundary_proportion * np.max(pc.range())
        self.crop_to_landmarks(group=group, label=label, boundary=boundary,
                               constrain_to_boundary=constrain_to_boundary)

    def constrain_points_to_bounds(self, points):
        r"""
        Constrains the points provided to be within the bounds of this
        image.

        Parameters
        ----------

        points: (d,) ndarray
            points to be snapped to the image boundaries

        Returns
        -------

        bounded_points: (d,) ndarray
            points snapped to not stray outside the image edges

        """
        bounded_points = points.copy()
        # check we don't stray under any edges
        bounded_points[bounded_points < 0] = 0
        # check we don't stray over any edges
        shape = np.array(self.shape)
        over_image = (shape - bounded_points) < 0
        bounded_points[over_image] = shape[over_image]
        return bounded_points

    def warp_to(self, template_mask, transform, warp_landmarks=False,
                interpolator='scipy', **kwargs):
        r"""
        Return a copy of this image warped into a different reference space.

        Parameters
        ----------
        template_mask : :class:`pybug.image.boolean.BooleanImage`
            Defines the shape of the result, and what pixels should be
            sampled.
        transform : :class:`pybug.transform.base.Transform`
            Transform **from the template space back to this image**.
            Defines, for each True pixel location on the template, which pixel
            location should be sampled from on this image.
        warp_landmarks : bool, optional
            If ``True``, warped_image will have the same landmark dictionary
            as self, but with each landmark updated to the warped position.

            Default: ``False``
        interpolator : 'scipy' or 'c', optional
            The interpolator that should be used to perform the warp.

            Default: 'scipy'
        kwargs : dict
            Passed through to the interpolator. See `pybug.interpolation`
            for details.

        Returns
        -------
        warped_image : type(self)
            A copy of this image, warped.
        """
        from pybug.interpolation import c_interpolation, scipy_interpolation
        # configure the interpolator we are going to use for the warp
        if interpolator == 'scipy':
            _interpolator = scipy_interpolation
        elif interpolator == 'c':
            _interpolator = c_interpolation
        else:
            raise ValueError("Don't understand interpolator '{}': needs to "
                             "be either 'scipy' or 'c'".format(interpolator))

        if self.n_dims != transform.n_dims:
            raise ValueError(
                "Trying to warp a {}D image with a {}D transform "
                "(they must match)".format(self.n_dims, transform.n_dims))

        template_points = template_mask.true_indices
        points_to_sample = transform.apply(template_points).T
        # we want to sample each channel in turn, returning a vector of sampled
        # pixels. Store those in a (n_pixels, n_channels) array.
        sampled_pixel_values = _interpolator(self.pixels, points_to_sample,
                                             **kwargs)
        # set any nan values to 0
        sampled_pixel_values[np.isnan(sampled_pixel_values)] = 0
        # build a warped version of the image
        warped_image = self._build_warped_image(template_mask,
                                                sampled_pixel_values)

        if warp_landmarks:
            warped_image.landmarks = self.landmarks
            transform.pseudoinverse.apply_inplace(warped_image.landmarks)
        return warped_image

    def _build_warped_image(self, template_mask, sampled_pixel_values,
                            **kwargs):
        r"""
        Builds the warped image from the template mask and
        sampled pixel values. Overridden for BooleanImage as we can't use
        the usual from_vector_inplace method. All other Image classes share
        the Image implementation.
        """
        warped_image = self.blank(template_mask.shape,
                                  n_channels=self.n_channels, **kwargs)
        warped_image.from_vector_inplace(sampled_pixel_values.ravel())
        return warped_image

    def rescale(self, scale, interpolator='scipy', round='ceil', **kwargs):
        r"""
        Return a copy of this image, rescaled by a given factor.
        All image information (landmarks) are rescaled appropriately.

        Parameters
        ----------
        scale : float or tuple
            The scale factor. If a tuple, the scale to apply to each dimension.
            If a single float, the scale will be applied uniformly across
            each dimension.
        interpolator : 'scipy' or 'c', optional
            The interpolator that should be used to perform the warp.

            Default: 'scipy'
        round: {'ceil', 'floor', 'round'}
            Rounding function to be applied to floating point shapes.

            Default: 'ceil'
        kwargs : dict
            Passed through to the interpolator. See `pybug.interpolation`
            for details.

        Returns
        -------
        rescaled_image : type(self)
            A copy of this image, rescaled.

        Raises
        ------
        ValueError:
            If less scales than dimensions are provided.
            If any scale is less than or equal to 0.
        """
        # Pythonic way of converting to list if we are passed a single float
        try:
            if len(scale) < self.n_dims:
                raise ValueError(
                    'Must provide a scale per dimension.'
                    '{} scales were provided, {} were expected.'.format(
                        len(scale), self.n_dims
                    )
                )
        except TypeError:  # Thrown when len() is called on a float
            scale = [scale] * self.n_dims

        # Make sure we have a numpy array
        scale = np.asarray(scale)
        for s in scale:
            if s <= 0:
                raise ValueError('Scales must be positive floats.')

        transform = NonUniformScale(scale)
        from pybug.image.boolean import BooleanImage
        # use the scale factor to make the template mask bigger
        template_mask = BooleanImage.blank(transform.apply(self.shape),
                                           round=round)
        # due to image indexing, we can't just apply the pseduoinverse
        # transform to achieve the scaling we want though!
        # Consider a 3x rescale on a 2x4 image. Looking at each dimension:
        #    H 2 -> 6 so [0-1] -> [0-5] = 5/1 = 5x
        #    W 4 -> 12 [0-3] -> [0-11] = 11/3 = 3.67x
        # => need to make the correct scale per dimension!
        shape = np.array(self.shape, dtype=np.float)
        # scale factors = max_index_after / current_max_index
        # (note that max_index = length - 1, as 0 based)
        scale_factors = (scale * shape - 1) / (shape - 1)
        inverse_transform = NonUniformScale(scale_factors).pseudoinverse
        # Note here we pass warp_mask to warp_to. In the case of
        # Images that aren't MaskedImages this kwarg will
        # harmlessly fall through so we are fine.
        return self.warp_to(template_mask, inverse_transform,
                            warp_landmarks=True,
                            interpolator=interpolator, **kwargs)

    def rescale_to_reference_landmarks(self, reference_landmarks, group=None,
                                       label='all', interpolator='scipy',
                                       round='ceil', **kwargs):
        r"""
        Return a copy of this image, rescaled so that the scale of a
        particular group of landmarks matches the scale of the passed
        reference landmarks.

        Parameters
        ----------
        reference_landmarks: :class:`pybug.shape.pointcloud`
            The reference landmarks to which the scale has to be matched.
        group : string, Optional
            The key of the landmark set that should be used. If None,
            and if there is only one set of landmarks, this set will be used.

            Default: None
        label: string, Optional
            The label of of the landmark manager that you wish to use. If
            'all' all landmarks in the group are used.

            Default: 'all'
        interpolator : 'scipy' or 'c', optional
            The interpolator that should be used to perform the warp.

        round: {'ceil', 'floor', 'round'}
            Rounding function to be applied to floating point shapes.

            Default: 'ceil'
        kwargs : dict
            Passed through to the interpolator. See `pybug.interpolation`
            for details.

        Returns
        -------
        rescaled_image : type(self)
            A copy of this image, rescaled.
        """
        pc = self.landmarks[group][label].lms
        scale = UniformScale.align(pc, reference_landmarks).as_vector()
        return self.rescale(scale, interpolator=interpolator,
                            round=round, **kwargs)

    def resize(self, shape, interpolator='scipy', **kwargs):
        r"""
        Return a copy of this image, resized to a particular shape.
        All image information (landmarks, the mask in the case of
        :class:`MaskedImage`) is resized appropriately.

        Parameters
        ----------
        shape : tuple
            The new shape to resize to.
        interpolator : 'scipy' or 'c', optional
            The interpolator that should be used to perform the warp.

            Default: 'scipy'
        kwargs : dict
            Passed through to the interpolator. See `pybug.interpolation`
            for details.

        Returns
        -------
        resized_image : type(self)
            A copy of this image, resized.

        Raises
        ------
        ValueError:
            If the number of dimensions of the new shape does not match
            the number of dimensions of the image.
        """
        shape = np.asarray(shape)
        if len(shape) != self.n_dims:
            raise ValueError(
                'Dimensions must match.'
                '{} dimensions provided, {} were expected.'.format(
                    shape.shape, self.n_dims))
        scales = shape.astype(np.float) / self.shape
        # Have to round the shape when scaling to deal with floating point
        # errors. For example, if we want (250, 250), we need to ensure that
        # we get (250, 250) even if the number we obtain is 250 to some
        # floating point inaccuracy.
<<<<<<< HEAD
        return self.rescale(scales, interpolator=interpolator,
                            round='round', **kwargs)

    def gaussian_pyramid(self, n_levels=3, downscale=2, sigma=None,
                         order=1, mode='reflect', cval=0):
        r"""
        Return the gaussian pyramid of this image. The first image of the
        pyramid will be the original, unmodified, image.

        Parameters
        ----------
        n_levels : int
            Number of levels in the pyramid. When set to -1 the maximum
            number of levels will be build.

            Default: 3

        downscale : float, optional
            Downscale factor.

            Default: 2

        sigma : float, optional
            Sigma for gaussian filter. Default is `2 * downscale / 6.0` which
            corresponds to a filter mask twice the size of the scale factor
            that covers more than 99% of the gaussian distribution.

            Default: None

        order : int, optional
            Order of splines used in interpolation of downsampling. See
            `scipy.ndimage.map_coordinates` for detail.

            Default: 1

        mode :  {'reflect', 'constant', 'nearest', 'mirror', 'wrap'}, optional
            The mode parameter determines how the array borders are handled,
            where cval is the value when mode is equal to 'constant'.

            Default: 'reflect'

        cval : float, optional
            Value to fill past edges of input if mode is 'constant'.

            Default: 0

        Returns
        -------
        image_pyramid:
            Generator yielding pyramid layers as pybug image objects.
        """
        max_layer = n_levels - 1
        pyramid = pyramid_gaussian(self.pixels, max_layer=max_layer,
                                   downscale=downscale, sigma=sigma,
                                   order=order, mode=mode, cval=cval)

        for j, image_data in enumerate(pyramid):

            # TODO: This should disappear once the image package is refactored
            from pybug.image import IntensityImage, DepthImage
            if (self.__class__ is IntensityImage or
                self.__class__ is DepthImage):
                image = self.__class__(image_data.squeeze(axis=(2,)))
            else:
                image = self.__class__(image_data)

            # rescale and reassign existent landmark
            image.landmarks = self.landmarks
            transform = UniformScale(downscale ** j, self.n_dims)
            transform.pseudoinverse.apply_inplace(image.landmarks)
            yield image

    def smoothing_pyramid(self, n_levels=3, downscale=2, sigma=None,
                          mode='reflect', cval=0):
        r"""
        Return the smoothing pyramid of this image. The first image of the
        pyramid will be the original, unmodified, image.

        Parameters
        ----------
        n_levels : int
            Number of levels in the pyramid. When set to -1 the maximum
            number of levels will be build.

            Default: 3

        downscale : float, optional
            Downscale factor.

            Default: 2

        sigma : float, optional
            Sigma for gaussian filter. Default is `2 * downscale / 6.0` which
            corresponds to a filter mask twice the size of the scale factor
            that covers more than 99% of the gaussian distribution.

            Default: None

        mode :  {'reflect', 'constant', 'nearest', 'mirror', 'wrap'}, optional
            The mode parameter determines how the array borders are handled,
            where cval is the value when mode is equal to 'constant'.

            Default: 'reflect'

        cval : float, optional
            Value to fill past edges of input if mode is 'constant'.

            Default: 0

        Returns
        -------
        image_pyramid:
            Generator yielding pyramid layers as pybug image objects.
        """
        for j in range(n_levels):
            if j is 0:
                yield self
            else:
                if sigma is None:
                    sigma_aux = 2 * downscale**j / 6.0
                else:
                    sigma_aux = sigma

                image_data = _smooth(self.pixels, sigma=sigma_aux,
                                     mode=mode, cval=cval)

                # TODO: This should disappear once the image package is refactored
                from pybug.image import IntensityImage, DepthImage
                if (self.__class__ is IntensityImage or
                    self.__class__ is DepthImage):
                    image = self.__class__(image_data.squeeze(axis=(2,)))
                else:
                    image = self.__class__(image_data)

                # rescale and reassign existent landmark
                image.landmarks = self.landmarks
                yield image
=======
        return self.rescale(scales, round='round', **kwargs)

    def as_greyscale(self, mode='luminosity', channel=None):
        r"""
        Returns a greyscale version of the image. If the image does *not*
        represent a 2D RGB image, then the 'luminosity' mode will fail.

        Parameters
        ----------
        mode : {'average', 'luminosity', 'channel'}
            'luminosity' - Calculates the luminance using the CCIR 601 formula
                ``Y' = 0.2989 R' + 0.5870 G' + 0.1140 B'``
            'average' - intensity is an equal average of all three channels
            'channel' - a specific channel is used

            Default 'luminosity'

        channel: int, optional
            The channel to be taken. Only used if mode is 'channel'.

            Default: None

        Returns
        -------
        greyscale_image: :class:`MaskedImage`
            A copy of this image in greyscale.
        """
        greyscale = deepcopy(self)
        if mode == 'luminosity':
            if self.n_dims != 2:
                raise ValueError("The 'luminosity' mode only works on 2D RGB"
                                 "images. {} dimensions found, "
                                 "2 expected.".format(self.n_dims))
            elif self.n_channels != 3:
                raise ValueError("The 'luminosity' mode only works on RGB"
                                 "images. {} channels found, "
                                 "3 expected.".format(self.n_channels))

            # Invert the transformation matrix to get more precise values
            T = scipy.linalg.inv(np.array([[1.0, 0.956, 0.621],
                                           [1.0, -0.272, -0.647],
                                           [1.0, -1.106, 1.703]]))
            coef = T[0, :]
            pixels = np.dot(greyscale.pixels, coef.T)
        elif mode == 'average':
            pixels = np.mean(greyscale.pixels, axis=-1)
        elif mode == 'channel':
            if channel is None:
                raise ValueError("For the 'channel' mode you have to provide"
                                 " a channel index")
            pixels = greyscale.pixels[..., channel].copy()
        else:
            raise ValueError("Unknown mode {} - expected 'luminosity', "
                             "'average' or 'channel'.".format(mode))

        greyscale.pixels = pixels[..., None]
        return greyscale

    def as_PILImage(self):
        r"""
        Return a PIL copy of the image. Scales the image by ``255`` and
        converts to ``np.uint8``. Image must only have 1 or 3 channels and
        be two dimensional.

        Returns
        -------
        pil_image : ``PILImage``
            PIL copy of image as ``np.uint8``

        Raises
        ------
        ValueError if image is not 2D and 1 channel or 3 channels.
        """
        if self.n_dims != 2 or self.n_channels not in [1, 3]:
            raise ValueError('Can only convert greyscale or RGB 2D images. '
                             'Received a {} channel {}D image.'.format(
                self.n_channels, self.ndims))
        return PILImage.fromarray((self.pixels * 255).astype(np.uint8))

    def __str__(self):
        return ('{} {}D Image with {} channels'.format(
            self._str_shape, self.n_dims, self.n_channels))
>>>>>>> 1dc4bfba
<|MERGE_RESOLUTION|>--- conflicted
+++ resolved
@@ -1,16 +1,12 @@
 from __future__ import division
 import abc
+import numpy as np
 from copy import deepcopy
-<<<<<<< HEAD
 from skimage.transform import pyramid_gaussian
 from skimage.transform.pyramids import _smooth
-=======
-
-import numpy as np
 import scipy.linalg
 import PIL.Image as PILImage
 
->>>>>>> 1dc4bfba
 from pybug.base import Vectorizable
 from pybug.landmark import Landmarkable
 from pybug.transform.affine import Translation, NonUniformScale
@@ -763,7 +759,6 @@
         # errors. For example, if we want (250, 250), we need to ensure that
         # we get (250, 250) even if the number we obtain is 250 to some
         # floating point inaccuracy.
-<<<<<<< HEAD
         return self.rescale(scales, interpolator=interpolator,
                             round='round', **kwargs)
 
@@ -901,8 +896,6 @@
                 # rescale and reassign existent landmark
                 image.landmarks = self.landmarks
                 yield image
-=======
-        return self.rescale(scales, round='round', **kwargs)
 
     def as_greyscale(self, mode='luminosity', channel=None):
         r"""
@@ -983,5 +976,4 @@
 
     def __str__(self):
         return ('{} {}D Image with {} channels'.format(
-            self._str_shape, self.n_dims, self.n_channels))
->>>>>>> 1dc4bfba
+            self._str_shape, self.n_dims, self.n_channels))