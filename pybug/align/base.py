import abc
import numpy as np
from matplotlib import pyplot
from pybug.exceptions import DimensionalityError


class Alignment(object):
    r"""
    Abstract base class for alignment algorithms. Alignment algorithms should
    align a single source object to a target.

    Parameters
    ----------
    source : (N, D) ndarray
        Source to align from
    target : (N, D) ndarray
        Target to align to

    Raises
    ------
    DimensionalityError
        Raised when the ndarrays are not 2-dimensional (N, D)
    """

    __metaclass__ = abc.ABCMeta

    def __init__(self, source, target):
        self.source = source.copy()
        self.aligned_source = self.source.copy()
        try:
            self.n_landmarks, self.n_dims = self.source.shape
        except ValueError:
<<<<<<< HEAD
            raise AlignmentError('Data is being provided in an invalid format'
                                 ' - must have shape (n_landmarks, n_dim)')
        assert self.n_dims, self.n_landmarks == target.shape
=======
            raise DimensionalityError('Data is being provided in an invalid '
                                      'format - must have shape '
                                      '(n_landmarks, n_dim)')
        assert self.n_dim, self.n_landmarks == target.shape
>>>>>>> f9fde612
        self.target = target.copy()

    def _view_2d(self, image=False):
        """
        Visualize how points are affected by the warp in 2 dimensions.
        """
        #TODO this should be separated out into visualize.
        # a factor by which the minimum and maximum x and y values of the warp
        # will be increased by.
        x_margin_factor, y_margin_factor = 0.5, 0.5
        # the number of x and y samples to take
        n_x, n_y = 50, 50
        # {x y}_{min max} is the actual bounds on either source or target
        # landmarks
        x_min, y_min = np.vstack(
            [self.target.min(0), self.source.min(0)]).min(0)
        x_max, y_max = np.vstack(
            [self.target.max(0), self.source.max(0)]).max(0)
        x_margin = x_margin_factor * (x_max - x_min)
        y_margin = y_margin_factor * (y_max - y_min)
        # {x y}_{min max}_m is the bound once it has been grown by the factor
        # of the spread in that dimension
        x_min_m = x_min - x_margin
        x_max_m = x_max + x_margin
        y_min_m = y_min - y_margin
        y_max_m = y_max + y_margin
        # build sample points for the selected region
        x = np.linspace(x_min_m, x_max_m, n_x)
        y = np.linspace(y_min_m, y_max_m, n_y)
        xx, yy = np.meshgrid(x, y)
        sample_coords = np.concatenate(
            [xx.reshape([-1, 1]), yy.reshape([-1, 1])], axis=1)
        warped_coords = self.transform.apply(sample_coords)
        delta = warped_coords - sample_coords
        # plot the sample points result
        x, y, = 0, 1
        if image:
            # if we are overlaying points onto an image,
            # we have to account for the fact that axis 0 is typically
            # called 'y' and axis 1 is typically called 'x'. Flip them here
            x, y = y, x
        pyplot.quiver(sample_coords[:, x], sample_coords[:, y], delta[:, x],
                      delta[:, y])
        delta = self.target - self.source
        # plot how the landmarks move from source to target
        pyplot.quiver(self.source[:, x], self.source[:, y], delta[:, x],
                      delta[:, y], angles='xy', scale_units='xy', scale=1)
        # rescale to the bounds
        pyplot.xlim((x_min_m, x_max_m))
        pyplot.ylim((y_min_m, y_max_m))
        if image:
            # if we are overlaying points on an image, axis0 (the 'y' axis)
            # is flipped.
            pyplot.gca().invert_yaxis()

    @abc.abstractproperty
    def transform(self):
        r"""
        Returns a single instance of the Transform that can be applied.

        :type: :class:`pybug.transform.base.Transform`
        """
        pass


class MultipleAlignment(object):
    r"""
    Abstract base class for aligning multiple sources to a target.

    Parameters
    ----------
    sources : (N, D) list of ndarrays
        List of points to be aligned
    target : (N, D) ndarray, optional
        The target to align to.

        Default: The ``mean`` of sources
    """

    __metaclass__ = abc.ABCMeta

    def __init__(self, sources, target=None):
        if len(sources) < 2 and target is None:
            raise Exception("Need at least two sources to align")
        self.n_sources = len(sources)
        self.n_landmarks, self.n_dim = sources[0].shape
        self.sources = sources
        if target is None:
            # set the target to the mean source position
            self.target = sum(self.sources) / self.n_sources
        else:
            assert self.n_dim, self.n_landmarks == target.shape
            self.target = target

    @abc.abstractproperty
    def transforms(self):
        r"""
        Returns a list of transforms, one for each source, which aligns it to
        the target.

        :type: list of :class:`pybug.transform.base.Transform`
        """
        pass<|MERGE_RESOLUTION|>--- conflicted
+++ resolved
@@ -28,18 +28,12 @@
         self.source = source.copy()
         self.aligned_source = self.source.copy()
         try:
-            self.n_landmarks, self.n_dims = self.source.shape
+            self.n_landmarks, self.n_dim = self.source.shape
         except ValueError:
-<<<<<<< HEAD
-            raise AlignmentError('Data is being provided in an invalid format'
-                                 ' - must have shape (n_landmarks, n_dim)')
-        assert self.n_dims, self.n_landmarks == target.shape
-=======
             raise DimensionalityError('Data is being provided in an invalid '
                                       'format - must have shape '
                                       '(n_landmarks, n_dim)')
         assert self.n_dim, self.n_landmarks == target.shape
->>>>>>> f9fde612
         self.target = target.copy()
 
     def _view_2d(self, image=False):
