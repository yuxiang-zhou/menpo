--- conflicted
+++ resolved
@@ -128,14 +128,7 @@
 
     def d_dx(self, points):
         """
-<<<<<<< HEAD
-        Calculates the Jacobian of the PWA warp with respect to the the points
-        to which the warp is applied to. Expected to return a
-        `(n_points, n_dims, n_dims)` shaped array, so the result is tiled
-        as necessary.
-=======
         Calculates the first order spatial derivative of PWA at points.
->>>>>>> bacd6d0b
 
         The nature of this derivative is complicated by the piecewise nature
         of this transform. For points close to the source points of the
@@ -176,14 +169,10 @@
 
         Returns
         -------
-<<<<<<< HEAD
-        jacobian : (K, `n_points`, 2) ndarray
-            The Jacobian for each of the `K` given points over each point in
-=======
         d_dl : (n_points, n_centres, 2) ndarray
             The Jacobian for each of the given points over each point in
->>>>>>> bacd6d0b
             the source points.
+
         """
         tri_index, alpha_i, beta_i = self.index_alpha_beta(points)
         # for the jacobian we only need
@@ -543,4 +532,4 @@
 
         return (self.ti[tri_index] +
                 alpha[:, None] * self.tij[tri_index] +
-                beta[:, None] * self.tik[tri_index])+                beta[:, None] * self.tik[tri_index])
