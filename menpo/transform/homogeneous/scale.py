--- conflicted
+++ resolved
@@ -80,8 +80,7 @@
         Affine.__init__(self, h_matrix, skip_checks=True, copy=False)
 
     @classmethod
-<<<<<<< HEAD
-    def identity(cls, n_dims):
+    def init_identity(cls, n_dims):
         r"""
         Creates an identity transform.
 
@@ -95,9 +94,6 @@
         identity : :class:`NonUniformScale`
             The identity matrix transform.
         """
-=======
-    def init_identity(cls, n_dims):
->>>>>>> cf518ddb
         return NonUniformScale(np.ones(n_dims))
 
     @property
@@ -215,8 +211,7 @@
                             skip_checks=True)
 
     @classmethod
-<<<<<<< HEAD
-    def identity(cls, n_dims):
+    def init_identity(cls, n_dims):
         r"""
         Creates an identity transform.
 
@@ -230,9 +225,6 @@
         identity : :class:`UniformScale`
             The identity matrix transform.
         """
-=======
-    def init_identity(cls, n_dims):
->>>>>>> cf518ddb
         return UniformScale(1, n_dims)
 
     @property
