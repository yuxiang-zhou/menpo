import warnings
import numpy as np
from numpy.testing import assert_allclose, assert_equal
from nose.tools import raises
from menpo.testing import is_same_array
from menpo.image import BooleanImage, MaskedImage, Image


@raises(ValueError)
def test_create_1d_error():
    Image(np.ones(1))


def test_image_n_elements():
    image = Image(np.ones((3, 10, 10)))
    assert(image.n_elements == 3 * 10 * 10)


def test_image_width():
    image = Image(np.ones((3, 6, 4)))
    assert(image.width == 4)


def test_image_height():
    image = Image(np.ones((3, 6, 4)))
    assert(image.height == 6)


def test_image_blank():
<<<<<<< HEAD
    image = Image(np.zeros((1, 6, 4)))
    image_blank = Image.blank((6, 4))
=======
    image = Image(np.zeros((6, 4, 1)))
    image_blank = Image.init_blank((6, 4))
>>>>>>> 7286b695
    assert(np.all(image_blank.pixels == image.pixels))


def test_image_blank_fill():
<<<<<<< HEAD
    image = Image(np.ones((1, 6, 4)) * 7)
    image_blank = Image.blank((6, 4), fill=7)
=======
    image = Image(np.ones((6, 4, 1)) * 7)
    image_blank = Image.init_blank((6, 4), fill=7)
>>>>>>> 7286b695
    assert(np.all(image_blank.pixels == image.pixels))


def test_image_blank_n_channels():
<<<<<<< HEAD
    image = Image(np.zeros((7, 6, 4)))
    image_blank = Image.blank((6, 4), n_channels=7)
=======
    image = Image(np.zeros((6, 4, 7)))
    image_blank = Image.init_blank((6, 4), n_channels=7)
>>>>>>> 7286b695
    assert(np.all(image_blank.pixels == image.pixels))


def test_image_centre():
    pixels = np.ones((1, 10, 20))
    image = Image(pixels)
    assert(np.all(image.centre == np.array([5, 10])))


def test_image_str_shape_4d():
    pixels = np.ones((1, 10, 20, 11, 12))
    image = Image(pixels)
    assert(image._str_shape == '10 x 20 x 11 x 12')


def test_image_str_shape_2d():
    pixels = np.ones((1, 10, 20))
    image = Image(pixels)
    assert(image._str_shape == '20W x 10H')


def test_image_as_vector():
    pixels = np.random.rand(1, 10, 20)
    image = Image(pixels)
    assert(np.all(image.as_vector() == pixels.ravel()))


def test_image_as_vector_keep_channels():
    pixels = np.random.rand(2, 10, 20)
    image = Image(pixels)
    assert(np.all(image.as_vector(keep_channels=True) ==
                  pixels.reshape([2, -1])))


def test_image_from_vector():
    pixels = np.random.rand(2, 10, 20)
    pixels2 = np.random.rand(2, 10, 20)
    image = Image(pixels)
    image2 = image.from_vector(pixels2.ravel())
    assert(np.all(image2.pixels == pixels2))


def test_image_from_vector_custom_channels():
    pixels = np.random.rand(2, 10, 20)
    pixels2 = np.random.rand(3, 10, 20)
    image = Image(pixels)
    image2 = image.from_vector(pixels2.ravel(), n_channels=3)
    assert(np.all(image2.pixels == pixels2))


def test_image_from_vector_no_copy():
    pixels = np.random.rand(2, 10, 20)
    pixels2 = np.random.rand(2, 10, 20)
    image = Image(pixels)
    image2 = image.from_vector(pixels2.ravel(), copy=False)
    assert(is_same_array(image2.pixels, pixels2))


def test_image_from_vector_inplace_no_copy():
    pixels = np.random.rand(2, 10, 20)
    pixels2 = np.random.rand(2, 10, 20)
    image = Image(pixels)
    image.from_vector_inplace(pixels2.ravel(), copy=False)
    assert(is_same_array(image.pixels, pixels2))


def test_image_from_vector_inplace_no_copy_warning():
        pixels = np.random.rand(2, 10, 20)
        pixels2 = np.random.rand(2, 10, 20)
        image = Image(pixels)
        with warnings.catch_warnings(record=True) as w:
            warnings.simplefilter("always")
            image.from_vector_inplace(pixels2.ravel()[::-1], copy=False)
            assert len(w) == 1


def test_image_from_vector_inplace_copy_default():
    pixels = np.random.rand(2, 10, 20)
    pixels2 = np.random.rand(2, 10, 20)
    image = Image(pixels)
    image.from_vector_inplace(pixels2.ravel())
    assert(not is_same_array(image.pixels, pixels2))


def test_image_from_vector_inplace_copy_explicit():
    pixels = np.random.rand(2, 10, 20)
    pixels2 = np.random.rand(2, 10, 20)
    image = Image(pixels)
    image.from_vector_inplace(pixels2.ravel(), copy=True)
    assert(not is_same_array(image.pixels, pixels2))


def test_image_from_vector_custom_channels_no_copy():
    pixels = np.random.rand(2, 10, 20)
    pixels2 = np.random.rand(3, 10, 20)
    image = Image(pixels)
    image2 = image.from_vector(pixels2.ravel(), n_channels=3, copy=False)
    assert(is_same_array(image2.pixels, pixels2))


@raises(ValueError)
def test_boolean_image_wrong_round():
    BooleanImage.init_blank((12, 12), round='ads')


def test_boolean_image_proportion_true():
<<<<<<< HEAD
    image = BooleanImage.blank((10, 10))
    image.pixels[0, :7] = False
=======
    image = BooleanImage.init_blank((10, 10))
    image.pixels[:7] = False
>>>>>>> 7286b695
    assert(image.proportion_true() == 0.3)


def test_boolean_image_proportion_false():
<<<<<<< HEAD
    image = BooleanImage.blank((10, 10))
    image.pixels[0, :7] = False
=======
    image = BooleanImage.init_blank((10, 10))
    image.pixels[:7] = False
>>>>>>> 7286b695
    assert(image.proportion_false() == 0.7)


def test_boolean_image_proportion_sums():
<<<<<<< HEAD
    image = BooleanImage.blank((10, 10))
    image.pixels[0, :7] = False
=======
    image = BooleanImage.init_blank((10, 10))
    image.pixels[:7] = False
>>>>>>> 7286b695
    assert(image.proportion_true() + image.proportion_false() == 1)


def test_boolean_image_false_indices():
<<<<<<< HEAD
    image = BooleanImage.blank((2, 3))
    image.pixels[0, 0, 1] = False
    image.pixels[0, 1, 2] = False
=======
    image = BooleanImage.init_blank((2, 3))
    image.pixels[0, 1] = False
    image.pixels[1, 2] = False
>>>>>>> 7286b695
    assert(np.all(image.false_indices() == np.array([[0, 1],
                                                     [1, 2]])))


def test_boolean_image_str():
    image = BooleanImage.init_blank((2, 3))
    assert(image.__str__() == '3W x 2H 2D mask, 100.0% of which is True')


def test_boolean_image_from_vector():
    vector = np.zeros(16, dtype=np.bool)
    image = BooleanImage.init_blank((4, 4))
    image2 = image.from_vector(vector)
    assert(np.all(image2.as_vector() == vector))


def test_boolean_image_from_vector_no_copy():
    vector = np.zeros(16, dtype=np.bool)
    image = BooleanImage.init_blank((4, 4))
    image2 = image.from_vector(vector, copy=False)
    assert(is_same_array(image2.pixels.ravel(), vector))


def test_boolean_image_from_vector_no_copy_raises():
    vector = np.zeros(16, dtype=np.bool)
    image = BooleanImage.init_blank((4, 4))
    with warnings.catch_warnings(record=True) as w:
        warnings.simplefilter("always")
        image.from_vector(vector[::-1], copy=False)
        assert len(w) == 1


def test_boolean_image_invert_inplace():
    image = BooleanImage.init_blank((4, 4))
    image.invert_inplace()
    assert(np.all(~image.pixels))


def test_boolean_image_invert_inplace_double_noop():
    image = BooleanImage.init_blank((4, 4))
    image.invert_inplace()
    image.invert_inplace()
    assert(np.all(image.pixels))


def test_boolean_image_invert():
    image = BooleanImage.init_blank((4, 4))
    image2 = image.invert()
    assert(np.all(image.pixels))
    assert(np.all(~image2.pixels))


def test_boolean_bounds_false():
<<<<<<< HEAD
    mask = BooleanImage.blank((8, 8), fill=True)
    mask.pixels[0, 1, 2] = False
    mask.pixels[0, 5, 4] = False
    mask.pixels[0, 3:2, 3] = False
=======
    mask = BooleanImage.init_blank((8, 8), fill=True)
    mask.pixels[1, 2] = False
    mask.pixels[5, 4] = False
    mask.pixels[3:2, 3] = False
>>>>>>> 7286b695
    min_b, max_b = mask.bounds_false()
    assert(np.all(min_b == np.array([1, 2])))
    assert(np.all(max_b == np.array([5, 4])))


@raises(TypeError)
def test_boolean_prevent_order_kwarg():
    mask = BooleanImage.init_blank((8, 8), fill=True)
    mask.warp_to_mask(mask, None, order=4)


def test_create_image_copy_false():
    pixels = np.ones((1, 100, 100))
    image = Image(pixels, copy=False)
    assert (is_same_array(image.pixels, pixels))


def test_create_image_copy_true():
    pixels = np.ones((1, 100, 100))
    image = Image(pixels)
    assert (not is_same_array(image.pixels, pixels))


def test_create_image_copy_false_not_c_contiguous():
    pixels = np.ones((1, 100, 100), order='F')
    with warnings.catch_warnings(record=True) as w:
        warnings.simplefilter("always")
        Image(pixels, copy=False)
        assert(len(w) == 1)


def mask_image_3d_test():
    mask_shape = (13, 120, 121)
    mask_region = np.ones(mask_shape)
    return BooleanImage(mask_region)


def test_mask_creation_basics():
    mask_shape = (3, 120, 121)
    mask_region = np.ones(mask_shape)
    mask = BooleanImage(mask_region)
    assert_equal(mask.n_channels, 1)
    assert_equal(mask.n_dims, 3)
    assert_equal(mask.shape, mask_shape)


def test_mask_blank():
<<<<<<< HEAD
    mask = BooleanImage.blank((3, 56, 12))
=======
    mask = BooleanImage.init_blank((56, 12, 3))
>>>>>>> 7286b695
    assert (np.all(mask.pixels))


def test_boolean_copy_false_boolean():
    mask = np.zeros((10, 10), dtype=np.bool)
    boolean_image = BooleanImage(mask, copy=False)
    assert (is_same_array(boolean_image.pixels, mask))


def test_boolean_copy_true():
    mask = np.zeros((10, 10), dtype=np.bool)
    boolean_image = BooleanImage(mask)
    assert (not is_same_array(boolean_image.pixels, mask))


def test_boolean_copy_false_non_boolean():
    mask = np.zeros((10, 10))
    with warnings.catch_warnings(record=True) as w:
        warnings.simplefilter("always")
        BooleanImage(mask, copy=False)
        assert(len(w) == 1)


def test_mask_blank_rounding_floor():
    mask = BooleanImage.init_blank((56.1, 12.1), round='floor')
    assert_allclose(mask.shape, (56, 12))


def test_mask_blank_rounding_ceil():
    mask = BooleanImage.init_blank((56.1, 12.1), round='ceil')
    assert_allclose(mask.shape, (57, 13))


def test_mask_blank_rounding_round():
    mask = BooleanImage.init_blank((56.1, 12.6), round='round')
    assert_allclose(mask.shape, (56, 13))


def test_mask_blank_false_fill():
<<<<<<< HEAD
    mask = BooleanImage.blank((3, 56, 12), fill=False)
=======
    mask = BooleanImage.init_blank((56, 12, 3), fill=False)
>>>>>>> 7286b695
    assert (np.all(~mask.pixels))


def test_mask_n_true_n_false():
    mask = BooleanImage.init_blank((64, 14), fill=False)
    assert_equal(mask.n_true(), 0)
    assert_equal(mask.n_false(), 64 * 14)
    mask.mask[0, 0] = True
    mask.mask[9, 13] = True
    assert_equal(mask.n_true(), 2)
    assert_equal(mask.n_false(), 64 * 14 - 2)


def test_mask_true_indices():
    mask = BooleanImage.init_blank((64, 14, 51), fill=False)
    mask.mask[0, 2, 5] = True
    mask.mask[5, 13, 4] = True
    true_indices = mask.true_indices()
    true_indices_test = np.array([[0, 2, 5], [5, 13, 4]])
    assert_equal(true_indices, true_indices_test)


def test_mask_false_indices():
    mask = BooleanImage.init_blank((64, 14, 51), fill=True)
    mask.mask[0, 2, 5] = False
    mask.mask[5, 13, 4] = False
    false_indices = mask.false_indices()
    false_indices_test = np.array([[0, 2, 5], [5, 13, 4]])
    assert_equal(false_indices, false_indices_test)


def test_mask_true_bounding_extent():
    mask = BooleanImage.init_blank((64, 14, 51), fill=False)
    mask.mask[0, 13, 5] = True
    mask.mask[5, 2, 4] = True
    tbe = mask.bounds_true()
    true_extends_mins = np.array([0, 2, 4])
    true_extends_maxs = np.array([5, 13, 5])
    assert_equal(tbe[0], true_extends_mins)
    assert_equal(tbe[1], true_extends_maxs)


def test_3channel_image_creation():
    pixels = np.ones((3, 120, 120))
    MaskedImage(pixels)


def test_no_channels_image_creation():
    pixels = np.ones((120, 120))
    MaskedImage(pixels)


def test_create_MaskedImage_copy_false_mask_array():
    pixels = np.ones((1, 100, 100))
    mask = np.ones((100, 100), dtype=np.bool)
    image = MaskedImage(pixels, mask=mask, copy=False)
    assert (is_same_array(image.pixels, pixels))
    assert (is_same_array(image.mask.pixels, mask))


def test_create_MaskedImage_copy_false_mask_BooleanImage():
    pixels = np.ones((1, 100, 100))
    mask = np.ones((100, 100), dtype=np.bool)
    mask_image = BooleanImage(mask, copy=False)
    image = MaskedImage(pixels, mask=mask_image, copy=False)
    assert (is_same_array(image.pixels, pixels))
    assert (is_same_array(image.mask.pixels, mask))


def test_create_MaskedImage_copy_true_mask_array():
    pixels = np.ones((100, 100))
    mask = np.ones((100, 100), dtype=np.bool)
    image = MaskedImage(pixels, mask=mask)
    assert (not is_same_array(image.pixels, pixels))
    assert (not is_same_array(image.mask.pixels, mask))


def test_create_MaskedImage_copy_true_mask_BooleanImage():
    pixels = np.ones((1, 100, 100))
    mask = np.ones((100, 100), dtype=np.bool)
    mask_image = BooleanImage(mask, copy=False)
    image = MaskedImage(pixels, mask=mask_image, copy=True)
    assert (not is_same_array(image.pixels, pixels))
    assert (not is_same_array(image.mask.pixels, mask))


def test_2d_crop_without_mask():
    pixels = np.ones((3, 120, 120))
    im = MaskedImage(pixels)

    cropped_im = im.crop([10, 50], [20, 60])

    assert (cropped_im.shape == (10, 10))
    assert (cropped_im.n_channels == 3)
    assert (np.alltrue(cropped_im.shape))


def test_2d_crop_with_mask():
    pixels = np.ones((3, 120, 120))
    mask = np.zeros_like(pixels[0, ...])
    mask[10:100, 20:30] = 1
    im = MaskedImage(pixels, mask=mask)
    cropped_im = im.crop([0, 0], [20, 60])
    assert (cropped_im.shape == (20, 60))
    assert (np.alltrue(cropped_im.shape))


def test_normalize_std_image():
    pixels = np.ones((3, 120, 120))
    pixels[0] = 0.5
    pixels[1] = 0.2345
    image = Image(pixels)
    image.normalize_std_inplace()
    assert_allclose(np.mean(image.pixels), 0, atol=1e-10)
    assert_allclose(np.std(image.pixels), 1)


def test_normalize_norm_image():
    pixels = np.ones((3, 120, 120))
    pixels[0] = 0.5
    pixels[1] = 0.2345
    image = Image(pixels)
    image.normalize_norm_inplace()
    assert_allclose(np.mean(image.pixels), 0, atol=1e-10)
    assert_allclose(np.linalg.norm(image.pixels), 1)


@raises(ValueError)
def test_normalize_std_no_variance_exception():
    pixels = np.ones((3, 120, 120))
    pixels[0] = 0.5
    pixels[1] = 0.2345
    image = MaskedImage(pixels)
    image.normalize_std_inplace(mode='per_channel')


@raises(ValueError)
def test_normalize_norm_zero_norm_exception():
    pixels = np.zeros((3, 120, 120))
    image = MaskedImage(pixels)
    image.normalize_norm_inplace(mode='per_channel')


def test_normalize_std_masked_per_channel():
    pixels = np.random.randn(3, 120, 120)
    pixels[0] *= 7
    pixels[1] += -14
    pixels[2] /= 130
    image = MaskedImage(pixels)
    image.normalize_std_inplace(mode='per_channel')
    assert_allclose(
        np.mean(image.as_vector(keep_channels=True), axis=1), 0, atol=1e-10)
    assert_allclose(
        np.std(image.as_vector(keep_channels=True), axis=1), 1)


def test_normalize_std_image_per_channel():
    pixels = np.random.randn(3, 120, 120)
    pixels[1] *= 9
    pixels[0] += -3
    pixels[2] /= 140
    image = Image(pixels)
    image.normalize_std_inplace(mode='per_channel')
    assert_allclose(
        np.mean(image.as_vector(keep_channels=True), axis=1), 0, atol=1e-10)
    assert_allclose(
        np.std(image.as_vector(keep_channels=True), axis=1), 1)


def test_normalize_norm_image_per_channel():
    pixels = np.random.randn(3, 120, 120)
    pixels[1] *= 17
    pixels[0] += -114
    pixels[2] /= 30
    image = Image(pixels)
    image.normalize_norm_inplace(mode='per_channel')
    assert_allclose(
        np.mean(image.as_vector(keep_channels=True), axis=1), 0, atol=1e-10)
    assert_allclose(
        np.linalg.norm(image.as_vector(keep_channels=True), axis=1), 1)


def test_normalize_norm_masked_per_channel():
    pixels = np.random.randn(3, 120, 120)
    pixels[1] *= 7
    pixels[0] += -14
    pixels[2] /= 130
    image = MaskedImage(pixels)
    image.normalize_norm_inplace(mode='per_channel')
    assert_allclose(
        np.mean(image.as_vector(keep_channels=True), axis=1), 0, atol=1e-10)
    assert_allclose(
        np.linalg.norm(image.as_vector(keep_channels=True), axis=1), 1)


def test_normalize_std_masked():
    pixels = np.random.randn(3, 120, 120)
    pixels[1] *= 7
    pixels[0] += -14
    pixels[2] /= 130
    mask = np.zeros((120, 120))
    mask[30:50, 20:30] = 1
    image = MaskedImage(pixels, mask=mask)
    image.normalize_std_inplace(mode='per_channel', limit_to_mask=True)
    assert_allclose(
        np.mean(image.as_vector(keep_channels=True), axis=1), 0, atol=1e-10)
    assert_allclose(
        np.std(image.as_vector(keep_channels=True), axis=1), 1)


def test_normalize_norm_masked():
    pixels = np.random.randn(3, 120, 120)
    pixels[1] *= 7
    pixels[0] += -14
    pixels[2] /= 130
    mask = np.zeros((120, 120))
    mask[30:50, 20:30] = 1
    image = MaskedImage(pixels, mask=mask)
    image.normalize_norm_inplace(mode='per_channel', limit_to_mask=True)
    assert_allclose(
        np.mean(image.as_vector(keep_channels=True), axis=1), 0, atol=1e-10)
    assert_allclose(
        np.linalg.norm(image.as_vector(keep_channels=True), axis=1), 1)


def test_rescale_single_num():
    image = MaskedImage(np.random.randn(3, 120, 120))
    new_image = image.rescale(0.5)
    assert_allclose(new_image.shape, (60, 60))


def test_rescale_tuple():
    image = MaskedImage(np.random.randn(3, 120, 120))
    new_image = image.rescale([0.5, 2.0])
    assert_allclose(new_image.shape, (60, 240))


@raises(ValueError)
def test_rescale_negative():
    image = MaskedImage(np.random.randn(3, 120, 120))
    image.rescale([0.5, -0.5])


@raises(ValueError)
def test_rescale_negative_single_num():
    image = MaskedImage(np.random.randn(3, 120, 120))
    image.rescale(-0.5)


def test_rescale_boundaries_interpolation():
    image = MaskedImage(np.random.randn(3, 60, 60))
    for i in [x * 0.1 for x in range(1, 31)]:
        image_rescaled = image.rescale(i)
        assert_allclose(image_rescaled.mask.proportion_true(), 1.0)


def test_resize():
    image = MaskedImage(np.random.randn(3, 120, 120))
    new_size = (250, 250)
    new_image = image.resize(new_size)
    assert_allclose(new_image.shape, new_size)


def test_as_greyscale_luminosity():
    image = MaskedImage(np.ones([3, 120, 120]))
    new_image = image.as_greyscale(mode='luminosity')
    assert (new_image.shape == image.shape)
    assert (new_image.n_channels == 1)


def test_as_greyscale_average():
    image = MaskedImage(np.ones([3, 120, 120]))
    new_image = image.as_greyscale(mode='average')
    assert (new_image.shape == image.shape)
    assert (new_image.n_channels == 1)


@raises(ValueError)
def test_as_greyscale_channels_no_index():
    image = MaskedImage(np.ones([3, 120, 120]))
    new_image = image.as_greyscale(mode='channel')
    assert (new_image.shape == image.shape)
    assert (new_image.n_channels == 1)


def test_as_greyscale_channels():
    image = MaskedImage(np.random.randn(3, 120, 120))
    new_image = image.as_greyscale(mode='channel', channel=0)
    assert (new_image.shape == image.shape)
    assert (new_image.n_channels == 1)
    assert_allclose(new_image.pixels[0], image.pixels[0])


def test_as_pil_image_1channel():
    im = MaskedImage(np.ones((1, 120, 120)))
    new_im = im.as_PILImage()
    assert_allclose(np.asarray(new_im.getdata()).reshape(im.pixels.shape),
                    (im.pixels * 255).astype(np.uint8))


@raises(ValueError)
def test_as_pil_image_bad_range():
    im = MaskedImage(np.random.randn(1, 120, 120))
    im.as_PILImage()


def test_as_pil_image_float32():
    im = MaskedImage(np.ones((1, 120, 120)).astype(np.float32))
    new_im = im.as_PILImage()
    assert_allclose(np.asarray(new_im.getdata()).reshape(im.pixels.shape),
                    (im.pixels * 255).astype(np.uint8))


def test_as_pil_image_bool():
    im = BooleanImage(np.ones((120, 120), dtype=np.bool))
    new_im = im.as_PILImage()
    assert_allclose(np.asarray(new_im.getdata()).reshape(im.pixels.shape),
                    im.pixels.astype(np.uint8) * 255)


def test_as_pil_image_uint8():
    im = Image(np.ones((120, 120), dtype=np.uint8))
    new_im = im.as_PILImage()
    assert_allclose(np.asarray(new_im.getdata()).reshape(im.pixels.shape),
                    im.pixels)


def test_as_pil_image_3channels():
    im = MaskedImage(np.ones((3, 120, 120)))
    new_im = im.as_PILImage()
    assert_allclose(np.asarray(new_im.getdata()).reshape(im.pixels.shape),
                    (im.pixels * 255).astype(np.uint8))


def test_image_extract_channels():
    image = Image(np.random.rand(3, 120, 120))
    extracted = image.extract_channels(0)
    assert_equal(extracted.pixels, image.pixels[[0], ...])


def test_image_extract_channels_multiple():
    image = Image(np.random.rand(3, 120, 120))
    extracted = image.extract_channels([0, 2])
    assert_equal(extracted.pixels[0], image.pixels[0])
    assert_equal(extracted.pixels[1], image.pixels[2])


def test_image_extract_channels_multiple_reversed():
    image = Image(np.random.rand(3, 120, 120))
    extracted = image.extract_channels([2, 0])
    assert_equal(extracted.pixels[0], image.pixels[2])
    assert_equal(extracted.pixels[1], image.pixels[0])


def test_diagonal_greyscale():
    image = Image.init_blank((100, 250), n_channels=1)
    assert image.diagonal == (100 ** 2 + 250 ** 2) ** 0.5


def test_diagonal_color():
    image = Image.init_blank((100, 250), n_channels=3)
    assert image.diagonal == (100 ** 2 + 250 ** 2) ** 0.5


def test_diagonal_greyscale_ndim():
    image = Image.init_blank((100, 250, 50), n_channels=1)
    assert image.diagonal == (100 ** 2 + 250 ** 2 + 50 ** 2) ** 0.5


def test_diagonal_kchannel_ndim():
    image = Image.init_blank((100, 250, 50), n_channels=5)
    assert image.diagonal == (100 ** 2 + 250 ** 2 + 50 ** 2) ** 0.5


def test_rescale_to_diagonal():
    image = Image.init_blank((8, 6), n_channels=2)
    assert image.diagonal == 10
    rescaled = image.rescale_to_diagonal(5)
    assert rescaled.shape == (4, 3)
    assert rescaled.n_channels == 2<|MERGE_RESOLUTION|>--- conflicted
+++ resolved
@@ -27,35 +27,20 @@
 
 
 def test_image_blank():
-<<<<<<< HEAD
     image = Image(np.zeros((1, 6, 4)))
-    image_blank = Image.blank((6, 4))
-=======
-    image = Image(np.zeros((6, 4, 1)))
     image_blank = Image.init_blank((6, 4))
->>>>>>> 7286b695
     assert(np.all(image_blank.pixels == image.pixels))
 
 
 def test_image_blank_fill():
-<<<<<<< HEAD
     image = Image(np.ones((1, 6, 4)) * 7)
-    image_blank = Image.blank((6, 4), fill=7)
-=======
-    image = Image(np.ones((6, 4, 1)) * 7)
     image_blank = Image.init_blank((6, 4), fill=7)
->>>>>>> 7286b695
     assert(np.all(image_blank.pixels == image.pixels))
 
 
 def test_image_blank_n_channels():
-<<<<<<< HEAD
     image = Image(np.zeros((7, 6, 4)))
-    image_blank = Image.blank((6, 4), n_channels=7)
-=======
-    image = Image(np.zeros((6, 4, 7)))
     image_blank = Image.init_blank((6, 4), n_channels=7)
->>>>>>> 7286b695
     assert(np.all(image_blank.pixels == image.pixels))
 
 
@@ -162,48 +147,27 @@
 
 
 def test_boolean_image_proportion_true():
-<<<<<<< HEAD
-    image = BooleanImage.blank((10, 10))
+    image = BooleanImage.init_blank((10, 10))
     image.pixels[0, :7] = False
-=======
+    assert(image.proportion_true() == 0.3)
+
+
+def test_boolean_image_proportion_false():
     image = BooleanImage.init_blank((10, 10))
-    image.pixels[:7] = False
->>>>>>> 7286b695
-    assert(image.proportion_true() == 0.3)
-
-
-def test_boolean_image_proportion_false():
-<<<<<<< HEAD
-    image = BooleanImage.blank((10, 10))
     image.pixels[0, :7] = False
-=======
+    assert(image.proportion_false() == 0.7)
+
+
+def test_boolean_image_proportion_sums():
     image = BooleanImage.init_blank((10, 10))
-    image.pixels[:7] = False
->>>>>>> 7286b695
-    assert(image.proportion_false() == 0.7)
-
-
-def test_boolean_image_proportion_sums():
-<<<<<<< HEAD
-    image = BooleanImage.blank((10, 10))
     image.pixels[0, :7] = False
-=======
-    image = BooleanImage.init_blank((10, 10))
-    image.pixels[:7] = False
->>>>>>> 7286b695
     assert(image.proportion_true() + image.proportion_false() == 1)
 
 
 def test_boolean_image_false_indices():
-<<<<<<< HEAD
-    image = BooleanImage.blank((2, 3))
+    image = BooleanImage.init_blank((2, 3))
     image.pixels[0, 0, 1] = False
     image.pixels[0, 1, 2] = False
-=======
-    image = BooleanImage.init_blank((2, 3))
-    image.pixels[0, 1] = False
-    image.pixels[1, 2] = False
->>>>>>> 7286b695
     assert(np.all(image.false_indices() == np.array([[0, 1],
                                                      [1, 2]])))
 
@@ -257,17 +221,10 @@
 
 
 def test_boolean_bounds_false():
-<<<<<<< HEAD
-    mask = BooleanImage.blank((8, 8), fill=True)
+    mask = BooleanImage.init_blank((8, 8), fill=True)
     mask.pixels[0, 1, 2] = False
     mask.pixels[0, 5, 4] = False
     mask.pixels[0, 3:2, 3] = False
-=======
-    mask = BooleanImage.init_blank((8, 8), fill=True)
-    mask.pixels[1, 2] = False
-    mask.pixels[5, 4] = False
-    mask.pixels[3:2, 3] = False
->>>>>>> 7286b695
     min_b, max_b = mask.bounds_false()
     assert(np.all(min_b == np.array([1, 2])))
     assert(np.all(max_b == np.array([5, 4])))
@@ -315,11 +272,7 @@
 
 
 def test_mask_blank():
-<<<<<<< HEAD
-    mask = BooleanImage.blank((3, 56, 12))
-=======
-    mask = BooleanImage.init_blank((56, 12, 3))
->>>>>>> 7286b695
+    mask = BooleanImage.init_blank((3, 56, 12))
     assert (np.all(mask.pixels))
 
 
@@ -359,11 +312,7 @@
 
 
 def test_mask_blank_false_fill():
-<<<<<<< HEAD
-    mask = BooleanImage.blank((3, 56, 12), fill=False)
-=======
-    mask = BooleanImage.init_blank((56, 12, 3), fill=False)
->>>>>>> 7286b695
+    mask = BooleanImage.init_blank((3, 56, 12), fill=False)
     assert (np.all(~mask.pixels))
 
 
