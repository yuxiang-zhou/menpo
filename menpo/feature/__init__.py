--- conflicted
+++ resolved
@@ -1,8 +1,4 @@
 from .features import (gradient, hog, lbp, es, igo, no_op, gaussian_filter,
-<<<<<<< HEAD
-                       daisy)
-=======
                        daisy, features_selection_widget)
->>>>>>> 6c417bd0
 from .predefined import sparse_hog, double_igo
 from .base import ndfeature, imgfeature