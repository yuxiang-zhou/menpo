--- conflicted
+++ resolved
@@ -134,14 +134,8 @@
        IEEE International Conference on Computer Vision and Pattern Recognition
        May, 2013
     """
-<<<<<<< HEAD
-    def __init__(self, regressors, n_training_images, feature_type,
+    def __init__(self, regressors, n_training_images, features,
                  reference_shape, downscale, pyramid_on_features):
-=======
-    def __init__(self, regressors, n_training_images, features,
-                 reference_shape, downscale, pyramid_on_features,
-                 interpolator):
->>>>>>> 90f660eb
         self._fitters = regressors
         self._features = features
         self._reference_shape = reference_shape
