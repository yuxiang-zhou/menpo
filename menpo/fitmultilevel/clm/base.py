--- conflicted
+++ resolved
@@ -204,16 +204,9 @@
                 for sm, n in zip(self.clm.shape_models, n_shape):
                     sm.n_active_components = n
             else:
-<<<<<<< HEAD
                 raise ValueError('n_shape can be an integer or a float or None'
                                  'or a list containing 1 or {} of '
                                  'those'.format(self.clm.n_levels))
-=======
-                raise ValueError('n_shape can be an integer or a float, '
-                                 'an integer or float list containing 1 '
-                                 'or {} elements or else '
-                                 'None'.format(self.clm.n_levels))
->>>>>>> 03356090
 
         self._fitters = []
         for j, (sm, clf) in enumerate(zip(self.clm.shape_models,
