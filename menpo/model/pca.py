import numpy as np
from scipy.linalg.blas import dgemm
from menpo.math import principal_component_decomposition
from menpo.model.base import MeanInstanceLinearModel


class PCAModel(MeanInstanceLinearModel):
    """
    A :class:`MeanLinearInstanceModel` where the components are Principal
    Components.

    Principal Component Analysis (PCA) by Eigenvalue Decomposition of the
    data's scatter matrix.

    For details of the implementation of PCA, see :func:`menpo.decomposition
    .principal_component_decomposition`.

    Parameters
    ----------
    samples: list of :class:`menpo.base.Vectorizable`
        List of samples to build the model from.

    center : bool, optional
        When True (True by default) PCA is performed after mean centering the
        data. If False the data is assumed to be centred, and the mean will
        be 0.

    bias: bool, optional
        When True (False by default) a biased estimator of the covariance
        matrix is used, i.e.:

            \frac{1}{N} \sum_i^N \mathbf{x}_i \mathbf{x}_i^T

        instead of default:

            \frac{1}{N-1} \sum_i^N \mathbf{x}_i \mathbf{x}_i^T
    """
    def __init__(self, samples, center=True, bias=False):
        # build data matrix
        n_samples = len(samples)
        n_features = samples[0].n_parameters
        data = np.zeros((n_samples, n_features))
        for i, sample in enumerate(samples):
            data[i] = sample.as_vector()

        # compute pca
        eigenvectors, eigenvalues, mean_vector = \
            principal_component_decomposition(data, whiten=False,
                                              center=center, bias=bias)

        super(PCAModel, self).__init__(eigenvectors, mean_vector, samples[0])
        self.centered = center
        self.biased = bias
        self._eigenvalues = eigenvalues
        self._n_components = self.n_components
        self._trimmed_eigenvalues = None

    @property
    def n_active_components(self):
        r"""
        The number of components currently in use on this model.
        """
        return self._n_components

    @n_active_components.setter
    def n_active_components(self, value):
        value = int(round(value))
        if 0 < value <= self.n_components:
            self._n_components = value
        else:
            raise ValueError(
                "Tried setting n_components as {} - has to be an int and "
                "0 < n_components <= n_available_components "
                "(which is {}) ".format(value, self.n_components))

    @MeanInstanceLinearModel.components.getter
    def components(self):
        r"""
        Returns the active components of the model.

        type: (n_active_components, n_features) ndarray
        """
        return self._components[:self.n_active_components, :]

    @property
    def whitened_components(self):
        r"""
        Returns the active components of the model whitened.

        type: (n_active_components, n_features) ndarray
        """
        return self.components / (
            np.sqrt(self.eigenvalues + self.noise_variance)[:, None])

    @property
    def total_variance(self):
        r"""
        Returns the total amount of variance captured by the original model,
        i.e. the amount of variance present on the original samples.

        type: float
        """
        total_variance = self._eigenvalues.sum()
        if self._trimmed_eigenvalues is not None:
            total_variance += self._trimmed_eigenvalues.sum()
        return total_variance

    @property
    def eigenvalues(self):
        r"""
        Returns the eigenvalues associated to the active components of the
        model, i.e. the amount of variance captured by each active component.

        type: (n_active_components,) ndarray
        """
        return self._eigenvalues[:self.n_active_components]

    @property
    def eigenvalues_ratio(self):
        r"""
        Returns the ratio between the variance captured by each active
        component and the total amount of variance present on the original
        samples.

        type: (n_active_components,) ndarray
        """
        return self.eigenvalues / self.total_variance

    @property
    def eigenvalues_cumulative_ratio(self):
        r"""
        Returns the cumulative ratio between the variance captured by the
        active components and the total amount of variance present on the
        original samples.

        type: (n_active_components,) ndarray
        """
        cumulative_ratio = []
        previous_ratio = 0
        for ratio in self.eigenvalues_ratio:
            new_ratio = previous_ratio + ratio
            cumulative_ratio.append(new_ratio)
            previous_ratio = new_ratio
        return cumulative_ratio

    @property
    def kept_variance(self):
        r"""
        Returns the total amount of variance retained by the active
        components.

        type: float
        """
        return self.eigenvalues.sum()

    @property
    def kept_variance_ratio(self):
        r"""
        Returns the ratio between the amount of variance retained by the
        active components and the total amount of variance present on the
        original samples.

        type: float
        """
        return self.kept_variance / self.total_variance

    @property
    def noise_variance(self):
        r"""
        Returns the average variance captured by the inactive components,
        i.e. the sample noise assumed in a PPCA formulation.

        If all components are active, noise variance is equal to 0.0

        type: float
        """
        if self.n_active_components == self.n_components:
            noise_variance = 0.0
            if self._trimmed_eigenvalues is not None:
                noise_variance += self._trimmed_eigenvalues.mean()
        else:
<<<<<<< HEAD
            noise_variance = \
                np.hstack((self._eigenvalues[self.n_active_components:],
                           self._trimmed_eigenvalues)).mean()
=======
            if self._trimmed_eigenvalues is not None:
                noise_variance = \
                    np.hstack((self._eigenvalues[self.n_active_components:],
                               self._trimmed_eigenvalues)).mean()
            else:
                noise_variance = \
                    self._eigenvalues[self.n_active_components:].mean()
>>>>>>> 34b23da8
        return noise_variance

    @property
    def noise_variance_ratio(self):
        r"""
        Returns the ratio between the noise variance and the total amount of
        variance present on the original samples.

        type: float
        """
        return self.noise_variance / self.total_variance

    @property
    def inverse_noise_variance(self):
        r"""
        Returns the inverse of the noise variance.

        type: float
        """
        noise_variance = self.noise_variance
        if noise_variance == 0:
            raise ValueError("noise variance is nil - cannot take the "
                             "inverse")
        return 1.0 / noise_variance

    @property
    def jacobian(self):
        """
        Returns the Jacobian of the PCA model reshaped to have the standard
        Jacobian shape:

            n_points    x  n_params      x  n_dims
            n_features  x  n_components  x  n_dims

        Returns
        -------
        jacobian : (n_features, n_components, n_dims) ndarray
            The Jacobian of the model in the standard Jacobian shape.
        """
        jacobian = self._jacobian.reshape(self.n_active_components, -1,
                                          self.template_instance.n_dims)
        return jacobian.swapaxes(0, 1)

    @property
    def _jacobian(self):
        """
        Returns the Jacobian of the PCA model with respect to the weights.

        Returns
        -------
        jacobian : (n_components, n_features) ndarray
            The Jacobian with respect to the weights
        """
        return self.components

    def component_vector(self, index, with_mean=True, scale=1.0):
        r"""
        A particular component of the model, in vectorized form.

        Parameters
        ----------
        index : int
            The component that is to be returned

        with_mean: boolean (optional)
            If True, the component will be blended with the mean vector
            before being returned. If not, the component is returned on it's
            own.

            Default: True
        scale : float
            A scale factor that should be applied to the component. Only
            valid in the case where with_mean is True. The scale is applied
            in units of standard deviations (so a scale of 1.0
            with_mean visualizes the mean plus 1 std. dev of the component
            in question).

        :type: (n_features,) ndarray
        """
        if with_mean:
            # on PCA, scale is in units of std. deviations...
            scaled_eigval = scale * np.sqrt(self.eigenvalues[index])
            return (scaled_eigval * self.components[index]) + self.mean_vector
        else:
            return self.components[index]

    def instance_vectors(self, weights):
        """
        Creates new vectorized instances of the model using the first
        components in a particular weighting.

        Parameters
        ----------
        weights : (n_vectors, n_weights) ndarray or list of lists
            The weightings for the first n_weights components that
            should be used per instance that is to be produced

            ``weights[i, j]`` is the linear contribution of the j'th
            principal component to the i'th instance vector produced. Note
            that if n_weights < n_components, only the first n_weight
            components are used in the reconstruction (i.e. unspecified
            weights are implicitly 0)

        Raises
        ------
        ValueError: If n_weights > n_components

        Returns
        -------
        vectors : (n_vectors, n_features) ndarray
            The instance vectors for the weighting provided.
        """
        weights = np.asarray(weights)  # if eg a list is provided
        n_instances, n_weights = weights.shape
        if n_weights > self.n_active_components:
            raise ValueError(
                "Number of weightings cannot be greater than {}".format(
                    self.n_active_components))
        else:
            full_weights = np.zeros((n_instances, self.n_active_components))
            full_weights[..., :n_weights] = weights
            weights = full_weights
        return self._instance_vectors_for_full_weights(weights)

    def trim_components(self, n_components=None):
        r"""
        Permanently trims the components down to a certain amount.

        This will reduce `self.n_components` down to `n_components`
        (if None `self.n_active_components` will be used), freeing
        up memory in the process.

        Once the model is trimmed, the trimmed components cannot be recovered.

        Parameters
        ----------

        n_components: int >= 1 or float > 0.0, optional
            The number of components that are kept or else the amount (ratio)
            of variance that is kept. If None, `self.n_active_components` is
            used.

        Notes
        -----
        In case `n_components` is greater than the total number of
        components or greater than the total amount of variance
        currently kept, this method does not perform any action.
        """
        err_str = ("n_components ({}) needs to be a float "
                   "0.0 < n_components < self.kept_variance_ratio "
                   "({}) or an integer 1 < n_components < "
                   "self.n_components ({})".format(
                   n_components, self.kept_variance_ratio,
                   self.n_components))

        # check input
        if n_components is None:
            # by default trim using the current n_active_components
            n_components = self.n_active_components
        if isinstance(n_components, float):
            if 0.0 < n_components <= 1.0:
                # n_components needed to capture desired variance
                n_components = np.sum(
                    [r < n_components
                     for r in self.eigenvalues_cumulative_ratio]) + 1
            else:
                # variance must be bigger than 0.0
                raise ValueError(err_str)
        if isinstance(n_components, int):
            if n_components < 1:
                # at least 1 component must be kept
                raise ValueError(err_str)
            elif n_components >= self.n_components:
                # if n_components bigger than self.n_components do nothing
                return

        # trim components
        self._components = self._components[:n_components]
        if self.n_active_components > self.n_components:
            # set n_components if necessary
            self.n_active_components = self.n_components
        # store the eigenvalues associated to the discarded components
        self._trimmed_eigenvalues = \
            self._eigenvalues[self.n_active_components:]
        # make sure that the eigenvalues are trimmed too
        self._eigenvalues = self._eigenvalues[:self.n_components]

    def distance_to_subspace(self, instance):
        """
        Returns a version of ``instance`` where all the basis of the model
        have been projected out and which has been scaled by the inverse of
        the ``noise_variance``

        Parameters
        ----------
        instance : :class:`menpo.base.Vectorizable`
            A novel instance.

        Returns
        -------
        scaled_projected_out : ``self.instance_class``
            A copy of ``instance``, with all basis of the model projected out
            and scaled by the inverse of the ``noise_variance``.
        """
        vec_instance = self.distance_to_subspace_vector(instance.as_vector())
        return instance.from_vector(vec_instance)

    def distance_to_subspace_vector(self, vector_instance):
        """
        Returns a version of ``instance`` where all the basis of the model
        have been projected out and which has been scaled by the inverse of
        the ``noise_variance``.

        Parameters
        ----------
        vector_instance : (n_features,) ndarray
            A novel vector.

        Returns
        -------
        scaled_projected_out: (n_features,) ndarray
            A copy of ``vector_instance`` with all basis of the model projected
            out and scaled by the inverse of the ``noise_variance``.
        """
        return (self.inverse_noise_variance *
                self.project_out_vectors(vector_instance))

    def project_whitened(self, instance):
        """
        Returns a sheared (non-orthogonal) reconstruction of ``instance``.

        Parameters
        ----------
        instance : :class:`menpo.base.Vectorizable`
            A novel instance.

        Returns
        -------
        sheared_reconstruction : ``self.instance_class``
            A sheared (non-orthogonal) reconstruction of ``instance``.
        """
        vector_instance = self.project_whitened_vector(instance.as_vector())
        return instance.from_vector(vector_instance)

    def project_whitened_vector(self, vector_instance):
        """
        Returns a sheared (non-orthogonal) reconstruction of
        ``vector_instance``.

        Parameters
        ----------
        vector_instance : (n_features,) ndarray
            A novel vector.

        Returns
        -------
        sheared_reconstruction : (n_features,) ndarray
            A sheared (non-orthogonal) reconstruction of ``vector_instance``
        """
        whitened_components = self.whitened_components
        weights = dgemm(alpha=1.0, a=vector_instance.T,
                        b=whitened_components.T, trans_a=True)
        return dgemm(alpha=1.0, a=weights.T, b=whitened_components.T,
                     trans_a=True, trans_b=True)

    def orthonormalize_against_inplace(self, linear_model):
        r"""
        Enforces that the union of this model's components and another are
        both mutually orthonormal.

        Note that the model passed in is guaranteed to not have it's number
        of available components changed. This model, however, may loose some
        dimensionality due to reaching a degenerate state.

        The removed components will always be trimmed from the end of
        components (i.e. the components which capture the least variance).
        If trimming is performed, `n_components` and
        `n_available_components` would be altered - see
        :meth:`trim_components` for details.

        Parameters
        -----------
        linear_model : :class:`LinearModel`
            A second linear model to orthonormalize this against.
        """
        # take the QR decomposition of the model components
        Q = (np.linalg.qr(np.hstack((linear_model._components.T,
                                     self._components.T)))[0]).T
        # the model passed to us went first, so all it's components will
        # survive. Pull them off, and update the other model.
        linear_model.components = Q[:linear_model.n_components, :]
        # it's possible that all of our components didn't survive due to
        # degeneracy. We need to trim our components down before replacing
        # them to ensure the number of components is consistent (otherwise
        # the components setter will complain at us)
        n_available_components = Q.shape[0] - linear_model.n_components
        if n_available_components < self.n_components:
            # oh dear, we've lost some components from the end of our model.
            # call trim_components to update our state.
            self.trim_components(n_components=n_available_components)
        # now we can set our own components with the updated orthogonal ones
        self.components = Q[linear_model.n_components:, :]

    def __str__(self):
        str_out = 'PCA Model \n'
        str_out = str_out + \
            ' - centered:             {}\n' \
            ' - biased:               {}\n' \
            ' - # features:           {}\n' \
            ' - # active components:  {}\n'.format(
            self.centered, self.biased, self.n_features,
            self.n_active_components)
        str_out = str_out + \
            ' - kept variance:        {:.2}  {:.1%}\n' \
            ' - noise variance:       {:.2}  {:.1%}\n'.format(
            self.kept_variance, self.kept_variance_ratio,
            self.noise_variance, self.noise_variance_ratio)
        str_out = str_out + \
            ' - total # components:   {}\n' \
            ' - components shape:     {}\n'.format(
            self.n_components, self.components.shape)
        return str_out<|MERGE_RESOLUTION|>--- conflicted
+++ resolved
@@ -179,19 +179,13 @@
             if self._trimmed_eigenvalues is not None:
                 noise_variance += self._trimmed_eigenvalues.mean()
         else:
-<<<<<<< HEAD
-            noise_variance = \
-                np.hstack((self._eigenvalues[self.n_active_components:],
-                           self._trimmed_eigenvalues)).mean()
-=======
             if self._trimmed_eigenvalues is not None:
-                noise_variance = \
-                    np.hstack((self._eigenvalues[self.n_active_components:],
-                               self._trimmed_eigenvalues)).mean()
+                noise_variance = np.hstack(
+                    (self._eigenvalues[self.n_active_components:],
+                     self._trimmed_eigenvalues)).mean()
             else:
-                noise_variance = \
-                    self._eigenvalues[self.n_active_components:].mean()
->>>>>>> 34b23da8
+                noise_variance = (
+                    self._eigenvalues[self.n_active_components:].mean())
         return noise_variance
 
     @property
